--- conflicted
+++ resolved
@@ -12,10 +12,7 @@
     ModelFilter,
     ModelsFetcher,
     PaginatedResourceFetcher,
-<<<<<<< HEAD
     ResourceDetailsFetcher,
-=======
->>>>>>> ea768aa0
     SourcesFetcher,
 )
 from dbt_mcp.discovery.tools import DISCOVERY_TOOLS, DiscoveryToolContext
@@ -82,14 +79,6 @@
         max_node_query_limit=DEFAULT_MAX_NODE_QUERY_LIMIT,
     )
     return SourcesFetcher(api_client, paginator=paginator)
-<<<<<<< HEAD
-
-
-@pytest.fixture
-def resource_details_fetcher(api_client: MetadataAPIClient) -> ResourceDetailsFetcher:
-    return ResourceDetailsFetcher(api_client)
-=======
->>>>>>> ea768aa0
 
 
 @pytest.mark.asyncio
@@ -332,7 +321,7 @@
             assert "description" in source
 
             # Validate freshness data if present
-            if "freshness" in source and source["freshness"]:
+            if source.get("freshness"):
                 freshness = source["freshness"]
                 assert isinstance(freshness, dict)
                 # These fields may be present depending on configuration
