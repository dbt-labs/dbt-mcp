--- conflicted
+++ resolved
@@ -11,11 +11,8 @@
     MetadataAPIClient,
     ModelFilter,
     ModelsFetcher,
-<<<<<<< HEAD
+    PaginatedResourceFetcher,
     ResourceDetailsFetcher,
-=======
-    PaginatedResourceFetcher,
->>>>>>> ef564ed6
     SourcesFetcher,
 )
 from dbt_mcp.discovery.tools import DISCOVERY_TOOLS, DiscoveryToolContext
