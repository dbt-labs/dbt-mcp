from unittest.mock import Mock, patch

import pytest

from dbt_mcp.dbt_admin.tools import (
    JobRunStatus,
    create_admin_api_tool_definitions,
    register_admin_api_tools,
)
from tests.mocks.config import mock_config


@pytest.fixture
def mock_fastmcp():
    class MockFastMCP:
        def __init__(self):
            self.tools = {}

        def tool(self, **kwargs):
            def decorator(func):
                self.tools[func.__name__] = func
                return func

            return decorator

    fastmcp = MockFastMCP()
    return fastmcp, fastmcp.tools


@pytest.fixture
def mock_admin_client():
    from unittest.mock import AsyncMock

    client = Mock()

    # Create AsyncMock methods with proper return values
    client.list_jobs = AsyncMock(
        return_value=[
            {
                "id": 1,
                "name": "test_job",
                "description": "Test job description",
                "dbt_version": "1.7.0",
                "job_type": "deploy",
                "triggers": {},
                "most_recent_run_id": 100,
                "most_recent_run_status": "success",
                "schedule": "0 9 * * *",
            }
        ]
    )

    client.get_job_details = AsyncMock(return_value={"id": 1, "name": "test_job"})
    client.trigger_job_run = AsyncMock(return_value={"id": 200, "status": "queued"})
    client.list_jobs_runs = AsyncMock(
        return_value=[
            {
                "id": 100,
                "status": 10,
                "status_humanized": "Success",
                "job_definition_id": 1,
                "started_at": "2024-01-01T00:00:00Z",
                "finished_at": "2024-01-01T00:05:00Z",
            }
        ]
    )
    client.get_job_run_details = AsyncMock(
        return_value={
            "id": 100,
            "status": 10,
            "status_humanized": "Success",
        }
    )
    client.cancel_job_run = AsyncMock(
        return_value={
            "id": 100,
            "status": 20,
            "status_humanized": "Cancelled",
        }
    )
    client.retry_job_run = AsyncMock(
        return_value={
            "id": 101,
            "status": 1,
            "status_humanized": "Queued",
        }
    )
    client.list_job_run_artifacts = AsyncMock(
        return_value=["manifest.json", "catalog.json"]
    )
    client.get_job_run_artifact = AsyncMock(return_value={"nodes": {}})

    return client


@patch("dbt_mcp.dbt_admin.tools.register_tools")
@patch("dbt_mcp.dbt_admin.tools.get_prompt")
async def test_register_admin_api_tools_all_tools(
    mock_get_prompt, mock_register_tools, mock_fastmcp
):
    mock_get_prompt.return_value = "Test prompt"
    fastmcp, tools = mock_fastmcp

    register_admin_api_tools(fastmcp, mock_config.admin_api_config_provider, [])

    # Should call register_tools with 9 tool definitions
    mock_register_tools.assert_called_once()
    args, kwargs = mock_register_tools.call_args
    tool_definitions = args[1]  # Second argument is the tool definitions list
    assert len(tool_definitions) == 9


@patch("dbt_mcp.dbt_admin.tools.register_tools")
@patch("dbt_mcp.dbt_admin.tools.get_prompt")
async def test_register_admin_api_tools_with_disabled_tools(
    mock_get_prompt, mock_register_tools, mock_fastmcp
):
    mock_get_prompt.return_value = "Test prompt"
    fastmcp, tools = mock_fastmcp

    disable_tools = ["list_jobs", "get_job", "trigger_job_run"]
    register_admin_api_tools(
        fastmcp, mock_config.admin_api_config_provider, disable_tools
    )

    # Should still call register_tools with all 9 tool definitions
    # The exclude_tools parameter is passed to register_tools to handle filtering
    mock_register_tools.assert_called_once()
    args, kwargs = mock_register_tools.call_args
    tool_definitions = args[1]  # Second argument is the tool definitions list
    exclude_tools_arg = args[2]  # Third argument is exclude_tools
    assert len(tool_definitions) == 9
    assert exclude_tools_arg == disable_tools


@patch("dbt_mcp.dbt_admin.tools.get_prompt")
async def test_list_jobs_tool(mock_get_prompt, mock_admin_client):
    mock_get_prompt.return_value = "List jobs prompt"

    # Make mock method async
    async def mock_list_jobs(account_id, **kwargs):
        return [
            {
                "id": 1,
                "name": "test_job",
                "description": "Test job description",
                "dbt_version": "1.7.0",
                "job_type": "deploy",
                "triggers": {},
                "most_recent_run_id": 100,
                "most_recent_run_status": "success",
                "schedule": "0 9 * * *",
            }
        ]

    mock_admin_client.list_jobs = mock_list_jobs

    tool_definitions = create_admin_api_tool_definitions(
        mock_admin_client, mock_config.admin_api_config_provider
    )
    list_jobs_tool = tool_definitions[0].fn  # First tool is list_jobs

    result = await list_jobs_tool(limit=10)

    assert isinstance(result, list)


@patch("dbt_mcp.dbt_admin.tools.get_prompt")
async def test_get_job_details_tool(mock_get_prompt, mock_admin_client):
    mock_get_prompt.return_value = "Get job prompt"

    tool_definitions = create_admin_api_tool_definitions(
        mock_admin_client, mock_config.admin_api_config_provider
    )
    get_job_details_tool = tool_definitions[1].fn  # Second tool is get_job_details

    result = await get_job_details_tool(job_id=1)

    assert isinstance(result, dict)
    mock_admin_client.get_job_details.assert_called_once_with(12345, 1)


@patch("dbt_mcp.dbt_admin.tools.get_prompt")
async def test_trigger_job_run_tool(mock_get_prompt, mock_admin_client):
    mock_get_prompt.return_value = "Trigger job run prompt"

    tool_definitions = create_admin_api_tool_definitions(
        mock_admin_client, mock_config.admin_api_config_provider
    )
    trigger_job_run_tool = tool_definitions[2].fn  # Third tool is trigger_job_run

    result = await trigger_job_run_tool(
        job_id=1, cause="Manual trigger", git_branch="main"
    )

    assert isinstance(result, dict)
    mock_admin_client.trigger_job_run.assert_called_once_with(
        12345, 1, "Manual trigger", git_branch="main"
    )


@patch("dbt_mcp.dbt_admin.tools.get_prompt")
async def test_list_jobs_runs_tool(mock_get_prompt, mock_admin_client):
    mock_get_prompt.return_value = "List runs prompt"

    tool_definitions = create_admin_api_tool_definitions(
        mock_admin_client, mock_config.admin_api_config_provider
    )
    list_jobs_runs_tool = tool_definitions[3].fn  # Fourth tool is list_jobs_runs

    result = await list_jobs_runs_tool(job_id=1, status=JobRunStatus.SUCCESS, limit=5)

    assert isinstance(result, list)
    mock_admin_client.list_jobs_runs.assert_called_once_with(
        12345, job_definition_id=1, status=10, limit=5
    )


@patch("dbt_mcp.dbt_admin.tools.get_prompt")
async def test_get_job_run_details_tool(mock_get_prompt, mock_admin_client):
    mock_get_prompt.return_value = "Get run prompt"

    tool_definitions = create_admin_api_tool_definitions(
        mock_admin_client, mock_config.admin_api_config_provider
    )
    get_job_run_details_tool = tool_definitions[
        4
    ].fn  # Fifth tool is get_job_run_details

    result = await get_job_run_details_tool(run_id=100)

    assert isinstance(result, dict)
    mock_admin_client.get_job_run_details.assert_called_once_with(12345, 100)


@patch("dbt_mcp.dbt_admin.tools.get_prompt")
async def test_cancel_job_run_tool(mock_get_prompt, mock_admin_client):
    mock_get_prompt.return_value = "Cancel run prompt"

    tool_definitions = create_admin_api_tool_definitions(
        mock_admin_client, mock_config.admin_api_config_provider
    )
    cancel_job_run_tool = tool_definitions[5].fn  # Sixth tool is cancel_job_run

    result = await cancel_job_run_tool(run_id=100)

    assert isinstance(result, dict)
    mock_admin_client.cancel_job_run.assert_called_once_with(12345, 100)


@patch("dbt_mcp.dbt_admin.tools.get_prompt")
async def test_retry_job_run_tool(mock_get_prompt, mock_admin_client):
    mock_get_prompt.return_value = "Retry run prompt"

    tool_definitions = create_admin_api_tool_definitions(
        mock_admin_client, mock_config.admin_api_config_provider
    )
    retry_job_run_tool = tool_definitions[6].fn  # Seventh tool is retry_job_run

    result = await retry_job_run_tool(run_id=100)

    assert isinstance(result, dict)
    mock_admin_client.retry_job_run.assert_called_once_with(12345, 100)


@patch("dbt_mcp.dbt_admin.tools.get_prompt")
async def test_list_job_run_artifacts_tool(mock_get_prompt, mock_admin_client):
    mock_get_prompt.return_value = "List run artifacts prompt"

    tool_definitions = create_admin_api_tool_definitions(
        mock_admin_client, mock_config.admin_api_config_provider
    )
    list_job_run_artifacts_tool = tool_definitions[
        7
    ].fn  # Eighth tool is list_job_run_artifacts

    result = await list_job_run_artifacts_tool(run_id=100)

    assert isinstance(result, list)
    mock_admin_client.list_job_run_artifacts.assert_called_once_with(12345, 100)


@patch("dbt_mcp.dbt_admin.tools.get_prompt")
async def test_get_job_run_artifact_tool(mock_get_prompt, mock_admin_client):
    mock_get_prompt.return_value = "Get run artifact prompt"

    tool_definitions = create_admin_api_tool_definitions(
        mock_admin_client, mock_config.admin_api_config_provider
    )
    get_job_run_artifact_tool = tool_definitions[
        8
    ].fn  # Ninth tool is get_job_run_artifact

    result = await get_job_run_artifact_tool(
        run_id=100, artifact_path="manifest.json", step=1
    )

    assert result is not None
    mock_admin_client.get_job_run_artifact.assert_called_once_with(
        12345, 100, "manifest.json", 1
    )


@patch("dbt_mcp.dbt_admin.tools.get_prompt")
async def test_tools_handle_exceptions(mock_get_prompt):
    mock_get_prompt.return_value = "Test prompt"
    mock_admin_client = Mock()
    mock_admin_client.list_jobs.side_effect = Exception("API Error")

    tool_definitions = create_admin_api_tool_definitions(
        mock_admin_client, mock_config.admin_api_config_provider
    )
    list_jobs_tool = tool_definitions[0].fn  # First tool is list_jobs

<<<<<<< HEAD
    with pytest.raises(Exception) as exc_info:
        list_jobs_tool()
    assert "API Error" in str(exc_info.value)
=======
    result = await list_jobs_tool()

    assert isinstance(result, str)
    assert "API Error" in result
>>>>>>> 95329dba


@patch("dbt_mcp.dbt_admin.tools.get_prompt")
async def test_tools_with_no_optional_parameters(mock_get_prompt, mock_admin_client):
    mock_get_prompt.return_value = "Test prompt"

    tool_definitions = create_admin_api_tool_definitions(
        mock_admin_client, mock_config.admin_api_config_provider
    )

    # Test list_jobs with no parameters
    list_jobs_tool = tool_definitions[0].fn
    result = await list_jobs_tool()
    assert isinstance(result, list)
    mock_admin_client.list_jobs.assert_called_with(12345)

    # Test list_jobs_runs with no parameters
    list_jobs_runs_tool = tool_definitions[3].fn
    result = await list_jobs_runs_tool()
    assert isinstance(result, list)
    mock_admin_client.list_jobs_runs.assert_called_with(12345)

    # Test get_job_run_details
    get_job_run_details_tool = tool_definitions[4].fn
    result = await get_job_run_details_tool(run_id=100)
    assert isinstance(result, dict)
    mock_admin_client.get_job_run_details.assert_called_with(12345, 100)


@patch("dbt_mcp.dbt_admin.tools.get_prompt")
async def test_trigger_job_run_with_all_optional_params(
    mock_get_prompt, mock_admin_client
):
    mock_get_prompt.return_value = "Trigger job run prompt"

    tool_definitions = create_admin_api_tool_definitions(
        mock_admin_client, mock_config.admin_api_config_provider
    )
    trigger_job_run_tool = tool_definitions[2].fn  # Third tool is trigger_job_run

    result = await trigger_job_run_tool(
        job_id=1,
        cause="Manual trigger",
        git_branch="feature-branch",
        git_sha="abc123",
        schema_override="custom_schema",
    )

    assert isinstance(result, dict)
    mock_admin_client.trigger_job_run.assert_called_once_with(
        12345,
        1,
        "Manual trigger",
        git_branch="feature-branch",
        git_sha="abc123",
        schema_override="custom_schema",
    )<|MERGE_RESOLUTION|>--- conflicted
+++ resolved
@@ -312,16 +312,9 @@
     )
     list_jobs_tool = tool_definitions[0].fn  # First tool is list_jobs
 
-<<<<<<< HEAD
     with pytest.raises(Exception) as exc_info:
-        list_jobs_tool()
+        await list_jobs_tool()
     assert "API Error" in str(exc_info.value)
-=======
-    result = await list_jobs_tool()
-
-    assert isinstance(result, str)
-    assert "API Error" in result
->>>>>>> 95329dba
 
 
 @patch("dbt_mcp.dbt_admin.tools.get_prompt")
