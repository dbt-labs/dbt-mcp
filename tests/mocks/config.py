from dbt_mcp.config.config import (
    Config,
    DbtCliConfig,
<<<<<<< HEAD
    DbtCodegenConfig,
=======
    TrackingConfig,
)
from dbt_mcp.config.config_providers import (
    AdminApiConfig,
    DefaultAdminApiConfigProvider,
    DefaultDiscoveryConfigProvider,
    DefaultSemanticLayerConfigProvider,
    DefaultSqlConfigProvider,
>>>>>>> ac74fb74
    DiscoveryConfig,
    SemanticLayerConfig,
    SqlConfig,
)
from dbt_mcp.config.headers import (
    AdminApiHeadersProvider,
    DiscoveryHeadersProvider,
    SemanticLayerHeadersProvider,
    SqlHeadersProvider,
)
from dbt_mcp.dbt_cli.binary_type import BinaryType
from dbt_mcp.oauth.token_provider import StaticTokenProvider

mock_tracking_config = TrackingConfig(
    host="http://localhost:8000",
    host_prefix="test",
    prod_environment_id=1,
    dev_environment_id=1,
    dbt_cloud_user_id=1,
    local_user_id="1",
)

mock_sql_config = SqlConfig(
    url="http://localhost:8000",
    prod_environment_id=1,
    dev_environment_id=1,
    user_id=1,
    headers_provider=SqlHeadersProvider(
        token_provider=StaticTokenProvider(token="token")
    ),
)

mock_dbt_cli_config = DbtCliConfig(
    project_dir="/test/project",
    dbt_path="/path/to/dbt",
    dbt_cli_timeout=10,
    binary_type=BinaryType.DBT_CORE,
)

mock_dbt_codegen_config = DbtCodegenConfig(
    project_dir="/test/project",
    dbt_path="/path/to/dbt",
    dbt_cli_timeout=10,
    binary_type=BinaryType.DBT_CORE,
)

mock_discovery_config = DiscoveryConfig(
    url="http://localhost:8000",
    headers_provider=DiscoveryHeadersProvider(
        token_provider=StaticTokenProvider(token="token")
    ),
    environment_id=1,
)

mock_semantic_layer_config = SemanticLayerConfig(
    host="localhost",
    service_token="token",
    url="http://localhost:8000",
    headers_provider=SemanticLayerHeadersProvider(
        token_provider=StaticTokenProvider(token="token")
    ),
    prod_environment_id=1,
)

mock_admin_api_config = AdminApiConfig(
    url="http://localhost:8000",
    headers_provider=AdminApiHeadersProvider(
        token_provider=StaticTokenProvider(token="token")
    ),
    account_id=12345,
)


# Create mock config providers
class MockSqlConfigProvider(DefaultSqlConfigProvider):
    def __init__(self):
        pass  # Skip the base class __init__

    async def get_config(self):
        return mock_sql_config


class MockDiscoveryConfigProvider(DefaultDiscoveryConfigProvider):
    def __init__(self):
        pass  # Skip the base class __init__

    async def get_config(self):
        return mock_discovery_config


class MockSemanticLayerConfigProvider(DefaultSemanticLayerConfigProvider):
    def __init__(self):
        pass  # Skip the base class __init__

    async def get_config(self):
        return mock_semantic_layer_config


class MockAdminApiConfigProvider(DefaultAdminApiConfigProvider):
    def __init__(self):
        pass  # Skip the base class __init__

    async def get_config(self):
        return mock_admin_api_config


mock_config = Config(
    tracking_config=mock_tracking_config,
    sql_config_provider=MockSqlConfigProvider(),
    dbt_cli_config=mock_dbt_cli_config,
<<<<<<< HEAD
    dbt_codegen_config=mock_dbt_codegen_config,
    discovery_config=mock_discovery_config,
    semantic_layer_config=mock_semantic_layer_config,
    admin_api_config=mock_admin_api_config,
=======
    discovery_config_provider=MockDiscoveryConfigProvider(),
    semantic_layer_config_provider=MockSemanticLayerConfigProvider(),
    admin_api_config_provider=MockAdminApiConfigProvider(),
>>>>>>> ac74fb74
    disable_tools=[],
)

# Note: Direct config access has been removed. Use config_provider.get_config() instead.<|MERGE_RESOLUTION|>--- conflicted
+++ resolved
@@ -1,9 +1,7 @@
 from dbt_mcp.config.config import (
     Config,
     DbtCliConfig,
-<<<<<<< HEAD
     DbtCodegenConfig,
-=======
     TrackingConfig,
 )
 from dbt_mcp.config.config_providers import (
@@ -12,7 +10,6 @@
     DefaultDiscoveryConfigProvider,
     DefaultSemanticLayerConfigProvider,
     DefaultSqlConfigProvider,
->>>>>>> ac74fb74
     DiscoveryConfig,
     SemanticLayerConfig,
     SqlConfig,
@@ -123,16 +120,10 @@
     tracking_config=mock_tracking_config,
     sql_config_provider=MockSqlConfigProvider(),
     dbt_cli_config=mock_dbt_cli_config,
-<<<<<<< HEAD
     dbt_codegen_config=mock_dbt_codegen_config,
-    discovery_config=mock_discovery_config,
-    semantic_layer_config=mock_semantic_layer_config,
-    admin_api_config=mock_admin_api_config,
-=======
     discovery_config_provider=MockDiscoveryConfigProvider(),
     semantic_layer_config_provider=MockSemanticLayerConfigProvider(),
     admin_api_config_provider=MockAdminApiConfigProvider(),
->>>>>>> ac74fb74
     disable_tools=[],
 )
 
