--- conflicted
+++ resolved
@@ -295,14 +295,9 @@
 
 [package.metadata]
 requires-dist = [
-<<<<<<< HEAD
     { name = "agnost", specifier = "==0.1.8" },
-    { name = "authlib", specifier = "==1.6.3" },
-    { name = "dbt-protos", specifier = "==1.0.317" },
-=======
     { name = "authlib", specifier = "==1.6.5" },
     { name = "dbt-protos", specifier = "==1.0.382" },
->>>>>>> 19fd99a4
     { name = "dbt-sl-sdk", extras = ["sync"], specifier = "==0.13.0" },
     { name = "dbtlabs-vortex", specifier = "==0.2.0" },
     { name = "fastapi", specifier = "==0.116.1" },
