--- conflicted
+++ resolved
@@ -51,7 +51,7 @@
         offset: int | None = None,
     ) -> list[dict[str, Any]]:
         """List jobs in an account."""
-<<<<<<< HEAD
+        admin_api_config = await admin_api_config_provider.get_config()
         params = {}
         # if project_id:
         #     params["project_id"] = project_id
@@ -61,41 +61,12 @@
             params["limit"] = limit
         if offset:
             params["offset"] = offset
-        return admin_client.list_jobs(admin_api_config.account_id, **params)
-
-    def get_job_details(job_id: int) -> dict[str, Any]:
-        """Get details for a specific job."""
-        return admin_client.get_job_details(admin_api_config.account_id, job_id)
-=======
-        admin_api_config = await admin_api_config_provider.get_config()
-        try:
-            params = {}
-            # if project_id:
-            #     params["project_id"] = project_id
-            if admin_api_config.prod_environment_id:
-                params["environment_id"] = admin_api_config.prod_environment_id
-            if limit:
-                params["limit"] = limit
-            if offset:
-                params["offset"] = offset
-            return await admin_client.list_jobs(admin_api_config.account_id, **params)
-        except Exception as e:
-            logger.error(
-                f"Error listing jobs for account {admin_api_config.account_id}: {e}"
-            )
-            return str(e)
+        return await admin_client.list_jobs(admin_api_config.account_id, **params)
 
     async def get_job_details(job_id: int) -> dict[str, Any] | str:
         """Get details for a specific job."""
         admin_api_config = await admin_api_config_provider.get_config()
-        try:
-            return await admin_client.get_job_details(
-                admin_api_config.account_id, job_id
-            )
-        except Exception as e:
-            logger.error(f"Error getting job {job_id}: {e}")
-            return str(e)
->>>>>>> 95329dba
+        return await admin_client.get_job_details(admin_api_config.account_id, job_id)
 
     async def trigger_job_run(
         job_id: int,
@@ -105,7 +76,7 @@
         schema_override: str | None = None,
     ) -> dict[str, Any]:
         """Trigger a job run."""
-<<<<<<< HEAD
+        admin_api_config = await admin_api_config_provider.get_config()
         kwargs = {}
         if git_branch:
             kwargs["git_branch"] = git_branch
@@ -113,26 +84,9 @@
             kwargs["git_sha"] = git_sha
         if schema_override:
             kwargs["schema_override"] = schema_override
-        return admin_client.trigger_job_run(
+        return await admin_client.trigger_job_run(
             admin_api_config.account_id, job_id, cause, **kwargs
         )
-=======
-        admin_api_config = await admin_api_config_provider.get_config()
-        try:
-            kwargs = {}
-            if git_branch:
-                kwargs["git_branch"] = git_branch
-            if git_sha:
-                kwargs["git_sha"] = git_sha
-            if schema_override:
-                kwargs["schema_override"] = schema_override
-            return await admin_client.trigger_job_run(
-                admin_api_config.account_id, job_id, cause, **kwargs
-            )
-        except Exception as e:
-            logger.error(f"Error triggering job {job_id}: {e}")
-            return str(e)
->>>>>>> 95329dba
 
     async def list_jobs_runs(
         job_id: int | None = None,
@@ -142,7 +96,7 @@
         order_by: str | None = None,
     ) -> list[dict[str, Any]]:
         """List runs in an account."""
-<<<<<<< HEAD
+        admin_api_config = await admin_api_config_provider.get_config()
         params: dict[str, Any] = {}
         if job_id:
             params["job_definition_id"] = job_id
@@ -155,112 +109,42 @@
             params["offset"] = offset
         if order_by:
             params["order_by"] = order_by
-        return admin_client.list_jobs_runs(admin_api_config.account_id, **params)
-=======
-        admin_api_config = await admin_api_config_provider.get_config()
-        try:
-            params: dict[str, Any] = {}
-            if job_id:
-                params["job_definition_id"] = job_id
-            if status:
-                status_id = STATUS_MAP[status]
-                params["status"] = status_id
-            if limit:
-                params["limit"] = limit
-            if offset:
-                params["offset"] = offset
-            if order_by:
-                params["order_by"] = order_by
-            return await admin_client.list_jobs_runs(
-                admin_api_config.account_id, **params
-            )
-        except Exception as e:
-            logger.error(
-                f"Error listing runs for account {admin_api_config.account_id}: {e}"
-            )
-            return str(e)
->>>>>>> 95329dba
+        return await admin_client.list_jobs_runs(admin_api_config.account_id, **params)
 
     async def get_job_run_details(
         run_id: int,
     ) -> dict[str, Any]:
         """Get details for a specific job run."""
-<<<<<<< HEAD
-        return admin_client.get_job_run_details(admin_api_config.account_id, run_id)
-
-    def cancel_job_run(run_id: int) -> dict[str, Any]:
-        """Cancel a job run."""
-        return admin_client.cancel_job_run(admin_api_config.account_id, run_id)
-
-    def retry_job_run(run_id: int) -> dict[str, Any]:
-        """Retry a failed job run."""
-        return admin_client.retry_job_run(admin_api_config.account_id, run_id)
-
-    def list_job_run_artifacts(run_id: int) -> list[str]:
-        """List artifacts for a job run."""
-        return admin_client.list_job_run_artifacts(admin_api_config.account_id, run_id)
-=======
-        admin_api_config = await admin_api_config_provider.get_config()
-        try:
-            return await admin_client.get_job_run_details(
-                admin_api_config.account_id, run_id
-            )
-        except Exception as e:
-            logger.error(f"Error getting run {run_id}: {e}")
-            return str(e)
+        admin_api_config = await admin_api_config_provider.get_config()
+        return await admin_client.get_job_run_details(
+            admin_api_config.account_id, run_id
+        )
 
     async def cancel_job_run(run_id: int) -> dict[str, Any] | str:
         """Cancel a job run."""
         admin_api_config = await admin_api_config_provider.get_config()
-        try:
-            return await admin_client.cancel_job_run(
-                admin_api_config.account_id, run_id
-            )
-        except Exception as e:
-            logger.error(f"Error cancelling run {run_id}: {e}")
-            return str(e)
+        return await admin_client.cancel_job_run(admin_api_config.account_id, run_id)
 
     async def retry_job_run(run_id: int) -> dict[str, Any] | str:
         """Retry a failed job run."""
         admin_api_config = await admin_api_config_provider.get_config()
-        try:
-            return await admin_client.retry_job_run(admin_api_config.account_id, run_id)
-        except Exception as e:
-            logger.error(f"Error retrying run {run_id}: {e}")
-            return str(e)
+        return await admin_client.retry_job_run(admin_api_config.account_id, run_id)
 
     async def list_job_run_artifacts(run_id: int) -> list[str] | str:
         """List artifacts for a job run."""
         admin_api_config = await admin_api_config_provider.get_config()
-        try:
-            return await admin_client.list_job_run_artifacts(
-                admin_api_config.account_id, run_id
-            )
-        except Exception as e:
-            logger.error(f"Error listing artifacts for run {run_id}: {e}")
-            return str(e)
->>>>>>> 95329dba
+        return await admin_client.list_job_run_artifacts(
+            admin_api_config.account_id, run_id
+        )
 
     async def get_job_run_artifact(
         run_id: int, artifact_path: str, step: int | None = None
     ) -> Any:
         """Get a specific job run artifact."""
-<<<<<<< HEAD
-        return admin_client.get_job_run_artifact(
+        admin_api_config = await admin_api_config_provider.get_config()
+        return await admin_client.get_job_run_artifact(
             admin_api_config.account_id, run_id, artifact_path, step
         )
-=======
-        admin_api_config = await admin_api_config_provider.get_config()
-        try:
-            return await admin_client.get_job_run_artifact(
-                admin_api_config.account_id, run_id, artifact_path, step
-            )
-        except Exception as e:
-            logger.error(
-                f"Error getting artifact {artifact_path} for run {run_id}: {e}"
-            )
-            return str(e)
->>>>>>> 95329dba
 
     return [
         ToolDefinition(
