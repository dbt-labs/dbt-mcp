--- conflicted
+++ resolved
@@ -62,6 +62,7 @@
     dbt_env_id: int | None = Field(None, alias="DBT_ENV_ID")  # legacy support
     dbt_dev_env_id: int | None = Field(None, alias="DBT_DEV_ENV_ID")
     dbt_user_id: int | None = Field(None, alias="DBT_USER_ID")
+    dbt_account_id: int | None = Field(None, alias="DBT_ACCOUNT_ID")
     dbt_token: str | None = Field(None, alias="DBT_TOKEN")
     dbt_project_dir: str | None = Field(None, alias="DBT_PROJECT_DIR")
     dbt_path: str = Field("dbt", alias="DBT_PATH")
@@ -102,35 +103,11 @@
 
 
 def load_config() -> Config:
-<<<<<<< HEAD
-    load_dotenv()
-
-    host = os.environ.get("DBT_HOST")
-    cursor_host = os.environ.get("DBT_MCP_HOST")
-    prod_environment_id = os.environ.get("DBT_PROD_ENV_ID")
-    legacy_prod_environment_id = os.environ.get("DBT_ENV_ID")
-    dev_environment_id = os.environ.get("DBT_DEV_ENV_ID")
-    user_id = os.environ.get("DBT_USER_ID")
-    account_id = os.environ.get("DBT_ACCOUNT_ID")
-    token = os.environ.get("DBT_TOKEN")
-    project_dir = os.environ.get("DBT_PROJECT_DIR")
-    dbt_path = os.environ.get("DBT_PATH", "dbt")
-    disable_dbt_cli = os.environ.get("DISABLE_DBT_CLI", "false") == "true"
-    disable_semantic_layer = os.environ.get("DISABLE_SEMANTIC_LAYER", "false") == "true"
-    disable_discovery = os.environ.get("DISABLE_DISCOVERY", "false") == "true"
-    disable_remote = os.environ.get("DISABLE_REMOTE", "true") == "true"
-    multicell_account_prefix = os.environ.get("MULTICELL_ACCOUNT_PREFIX", None)
-    dbt_cli_timeout = int(os.environ.get("DBT_CLI_TIMEOUT", 10))
-
-    # set default warn error options if not provided
-    if os.environ.get("DBT_WARN_ERROR_OPTIONS") is None:
-=======
     # Load settings from environment variables using pydantic_settings
     settings = DbtMcpSettings()  # type: ignore[call-arg]
 
     # Set default warn error options if not provided
     if settings.dbt_warn_error_options is None:
->>>>>>> 5fdfb002
         warn_error_options = '{"error": ["NoNodesForSelectionCriteria"]}'
         os.environ["DBT_WARN_ERROR_OPTIONS"] = warn_error_options
 
@@ -193,22 +170,13 @@
         and settings.actual_host
     ):
         remote_config = RemoteConfig(
-<<<<<<< HEAD
-            multicell_account_prefix=multicell_account_prefix,
-            account_id=int(account_id) if account_id else None,
-            token=token,
-            user_id=int(user_id),
-            dev_environment_id=int(dev_environment_id),
-            prod_environment_id=actual_prod_environment_id,
-            host=actual_host,
-=======
             multicell_account_prefix=settings.multicell_account_prefix,
+            account_id=settings.dbt_account_id,
             user_id=settings.dbt_user_id,
             token=settings.dbt_token,
             dev_environment_id=settings.dbt_dev_env_id,
             prod_environment_id=settings.actual_prod_environment_id,
             host=settings.actual_host,
->>>>>>> 5fdfb002
         )
 
     dbt_cli_config = None
