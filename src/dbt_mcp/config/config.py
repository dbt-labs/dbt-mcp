--- conflicted
+++ resolved
@@ -33,136 +33,21 @@
     binary_type: BinaryType
 
 
-<<<<<<< HEAD
-class DbtCodegenConfig(BaseModel):
+@dataclass
+class DbtCodegenConfig:
     project_dir: str
     dbt_path: str
     dbt_cli_timeout: int
     binary_type: BinaryType
 
 
-class SqlConfig(BaseModel):
-    host_prefix: str | None = None
-    host: str
-    user_id: int
-    dev_environment_id: int
-    prod_environment_id: int
-    token: str
-
-
-class AdminApiConfig(BaseModel):
-    url: str
-    headers: dict[str, str]
-    account_id: int
-    prod_environment_id: int | None = None
-
-
-class DbtMcpSettings(BaseSettings):
-    model_config = SettingsConfigDict(
-        env_prefix="",
-        case_sensitive=False,
-        env_file=".env",
-        env_file_encoding="utf-8",
-        extra="ignore",
-    )
-
-    # dbt Platform settings
-    dbt_host: str | None = Field(None, alias="DBT_HOST")
-    dbt_mcp_host: str | None = Field(None, alias="DBT_MCP_HOST")
-    dbt_prod_env_id: int | None = Field(None, alias="DBT_PROD_ENV_ID")
-    dbt_env_id: int | None = Field(None, alias="DBT_ENV_ID")  # legacy support
-    dbt_dev_env_id: int | None = Field(None, alias="DBT_DEV_ENV_ID")
-    dbt_user_id: int | None = Field(None, alias="DBT_USER_ID")
-    dbt_account_id: int | None = Field(None, alias="DBT_ACCOUNT_ID")
-    dbt_token: str | None = Field(None, alias="DBT_TOKEN")
-    multicell_account_prefix: str | None = Field(None, alias="MULTICELL_ACCOUNT_PREFIX")
-    host_prefix: str | None = Field(None, alias="DBT_HOST_PREFIX")
-
-    # dbt CLI settings
-    dbt_project_dir: str | None = Field(None, alias="DBT_PROJECT_DIR")
-    dbt_path: str = Field("dbt", alias="DBT_PATH")
-    dbt_cli_timeout: int = Field(10, alias="DBT_CLI_TIMEOUT")
-    dbt_warn_error_options: str | None = Field(None, alias="DBT_WARN_ERROR_OPTIONS")
-    dbt_profiles_dir: str | None = Field(None, alias="DBT_PROFILES_DIR")
-
-    # Disable tool settings
-    disable_dbt_cli: bool = Field(False, alias="DISABLE_DBT_CLI")
-    disable_dbt_codegen: bool = Field(False, alias="DISABLE_DBT_CODEGEN")
-    disable_semantic_layer: bool = Field(False, alias="DISABLE_SEMANTIC_LAYER")
-    disable_discovery: bool = Field(False, alias="DISABLE_DISCOVERY")
-    disable_remote: bool | None = Field(None, alias="DISABLE_REMOTE")
-    disable_admin_api: bool | None = Field(False, alias="DISABLE_ADMIN_API")
-    disable_sql: bool | None = Field(None, alias="DISABLE_SQL")
-    disable_tools: Annotated[list[ToolName] | None, NoDecode] = Field(
-        None, alias="DISABLE_TOOLS"
-    )
-
-    @property
-    def actual_host(self) -> str | None:
-        host = self.dbt_host or self.dbt_mcp_host
-        if host is None:
-            return None
-        return host.rstrip("/")
-
-    @property
-    def actual_prod_environment_id(self) -> int | None:
-        return self.dbt_prod_env_id or self.dbt_env_id
-
-    @property
-    def actual_disable_sql(self) -> bool:
-        if self.disable_sql is not None:
-            return self.disable_sql
-        if self.disable_remote is not None:
-            return self.disable_remote
-        return True
-
-    @property
-    def actual_host_prefix(self) -> str | None:
-        if self.host_prefix is not None:
-            return self.host_prefix
-        if self.multicell_account_prefix is not None:
-            return self.multicell_account_prefix
-        return None
-
-    @field_validator("disable_tools", mode="before")
-    @classmethod
-    def parse_disable_tools(cls, env_var: str | None) -> list[ToolName]:
-        if not env_var:
-            return []
-        errors: list[str] = []
-        tool_names: list[ToolName] = []
-        for tool_name in env_var.split(","):
-            tool_name_stripped = tool_name.strip()
-            if tool_name_stripped == "":
-                continue
-            try:
-                tool_names.append(ToolName(tool_name_stripped))
-            except ValueError:
-                errors.append(
-                    f"Invalid tool name in DISABLE_TOOLS: {tool_name_stripped}."
-                    + " Must be a valid tool name."
-                )
-        if errors:
-            raise ValueError("\n".join(errors))
-        return tool_names
-
-
-class Config(BaseModel):
-    tracking_config: TrackingConfig
-    sql_config: SqlConfig | None = None
-    dbt_cli_config: DbtCliConfig | None = None
-    dbt_codegen_config: DbtCodegenConfig | None = None
-    discovery_config: DiscoveryConfig | None = None
-    semantic_layer_config: SemanticLayerConfig | None = None
-    admin_api_config: AdminApiConfig | None = None
-=======
 @dataclass
 class Config:
     tracking_config: TrackingConfig
->>>>>>> ac74fb74
     disable_tools: list[ToolName]
     sql_config_provider: DefaultSqlConfigProvider | None
     dbt_cli_config: DbtCliConfig | None
+    dbt_codegen_config: DbtCodegenConfig | None
     discovery_config_provider: DefaultDiscoveryConfigProvider | None
     semantic_layer_config_provider: DefaultSemanticLayerConfigProvider | None
     admin_api_config_provider: DefaultAdminApiConfigProvider | None
@@ -200,7 +85,6 @@
             binary_type=binary_type,
         )
 
-<<<<<<< HEAD
     dbt_codegen_config = None
     if (
         not settings.disable_dbt_codegen
@@ -215,30 +99,10 @@
             binary_type=binary_type,
         )
 
-    discovery_config = None
-    if (
-        not settings.disable_discovery
-        and settings.actual_host
-        and settings.actual_prod_environment_id
-        and settings.dbt_token
-    ):
-        if settings.actual_host_prefix:
-            url = f"https://{settings.actual_host_prefix}.metadata.{settings.actual_host}/graphql"
-        else:
-            url = f"https://metadata.{settings.actual_host}/graphql"
-        discovery_config = DiscoveryConfig(
-            url=url,
-            headers={
-                "Authorization": f"Bearer {settings.dbt_token}",
-                "Content-Type": "application/json",
-            },
-            environment_id=settings.actual_prod_environment_id,
-=======
     discovery_config_provider = None
     if not settings.disable_discovery:
         discovery_config_provider = DefaultDiscoveryConfigProvider(
             credentials_provider=credentials_provider,
->>>>>>> ac74fb74
         )
 
     semantic_layer_config_provider = None
@@ -267,18 +131,10 @@
             dbt_cloud_user_id=settings.dbt_user_id,
             local_user_id=local_user_id,
         ),
-<<<<<<< HEAD
-        sql_config=sql_config,
-        dbt_cli_config=dbt_cli_config,
-        dbt_codegen_config=dbt_codegen_config,
-        discovery_config=discovery_config,
-        semantic_layer_config=semantic_layer_config,
-        admin_api_config=admin_api_config,
-=======
->>>>>>> ac74fb74
         disable_tools=settings.disable_tools or [],
         sql_config_provider=sql_config_provider,
         dbt_cli_config=dbt_cli_config,
+        dbt_codegen_config=dbt_codegen_config,
         discovery_config_provider=discovery_config_provider,
         semantic_layer_config_provider=semantic_layer_config_provider,
         admin_api_config_provider=admin_api_config_provider,
