<instructions>
Retrieves the child models (downstream dependencies) of a specific dbt model. These are the models that depend on the specified model.

<<<<<<< HEAD
You can provide either a model_name or a uniqueId, if known, to identify the model. Using uniqueId is more precise and guarantees a unique match, which is especially useful when models might have the same name in different projects.

This is specifically for retrieving model children from the production manifest. If you want development lineage, use `get_model_lineage_dev` instead.
=======
You can provide either a name or a uniqueId, if known, to identify the model. Using uniqueId is more precise and guarantees a unique match, which is especially useful when models might have the same name in different projects.
>>>>>>> 1752dea9
</instructions>

<parameters>
name: The name of the dbt model to retrieve children for.
uniqueId: The unique identifier of the model. If provided, this will be used instead of name for a more precise lookup. You can get the uniqueId values for all models from the get_all_models() tool.
</parameters>

<examples>
1. Getting children for a model by name:
   get_model_children(name="customer_orders")

2. Getting children for a model by uniqueId (more precise):
   get_model_children(name="customer_orders", uniqueId="model.my_project.customer_orders")

3. Getting children using only uniqueId:
   get_model_children(uniqueId="model.my_project.customer_orders")
   </examples><|MERGE_RESOLUTION|>--- conflicted
+++ resolved
@@ -1,13 +1,9 @@
 <instructions>
 Retrieves the child models (downstream dependencies) of a specific dbt model. These are the models that depend on the specified model.
 
-<<<<<<< HEAD
-You can provide either a model_name or a uniqueId, if known, to identify the model. Using uniqueId is more precise and guarantees a unique match, which is especially useful when models might have the same name in different projects.
+You can provide either a name or a uniqueId, if known, to identify the model. Using uniqueId is more precise and guarantees a unique match, which is especially useful when models might have the same name in different projects.
 
 This is specifically for retrieving model children from the production manifest. If you want development lineage, use `get_model_lineage_dev` instead.
-=======
-You can provide either a name or a uniqueId, if known, to identify the model. Using uniqueId is more precise and guarantees a unique match, which is especially useful when models might have the same name in different projects.
->>>>>>> 1752dea9
 </instructions>
 
 <parameters>
