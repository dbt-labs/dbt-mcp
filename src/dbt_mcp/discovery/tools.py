import logging
from collections.abc import Sequence
from dataclasses import dataclass

from mcp.server.fastmcp import FastMCP

from dbt_mcp.config.config_providers import ConfigProvider, DiscoveryConfig
from dbt_mcp.discovery.client import (
    ExposuresFetcher,
    MetadataAPIClient,
    ModelsFetcher,
<<<<<<< HEAD
    ResourceDetailsFetcher,
=======
    PaginatedResourceFetcher,
>>>>>>> ef564ed6
    SourcesFetcher,
)
from dbt_mcp.prompts.prompts import get_prompt
from dbt_mcp.tools.definitions import dbt_mcp_tool
from dbt_mcp.tools.register import register_tools
from dbt_mcp.tools.tool_names import ToolName

logger = logging.getLogger(__name__)


@dataclass
class DiscoveryToolContext:
    models_fetcher: ModelsFetcher
    exposures_fetcher: ExposuresFetcher
    sources_fetcher: SourcesFetcher
    resource_details_fetcher: ResourceDetailsFetcher

    def __init__(self, config_provider: ConfigProvider[DiscoveryConfig]):
        api_client = MetadataAPIClient(config_provider=config_provider)
<<<<<<< HEAD
        self.models_fetcher = ModelsFetcher(api_client=api_client)
        self.exposures_fetcher = ExposuresFetcher(api_client=api_client)
        self.sources_fetcher = SourcesFetcher(api_client=api_client)
        self.resource_details_fetcher = ResourceDetailsFetcher(api_client=api_client)
=======
        self.models_fetcher = ModelsFetcher(
            api_client=api_client,
            paginator=PaginatedResourceFetcher(
                api_client=api_client,
                edges_path=("data", "environment", "applied", "models", "edges"),
                page_info_path=("data", "environment", "applied", "models", "pageInfo"),
            ),
        )
        self.exposures_fetcher = ExposuresFetcher(
            api_client=api_client,
            paginator=PaginatedResourceFetcher(
                api_client=api_client,
                edges_path=("data", "environment", "definition", "exposures", "edges"),
                page_info_path=(
                    "data",
                    "environment",
                    "definition",
                    "exposures",
                    "pageInfo",
                ),
            ),
        )
        self.sources_fetcher = SourcesFetcher(
            api_client=api_client,
            paginator=PaginatedResourceFetcher(
                api_client,
                edges_path=("data", "environment", "applied", "sources", "edges"),
                page_info_path=(
                    "data",
                    "environment",
                    "applied",
                    "sources",
                    "pageInfo",
                ),
            ),
        )
>>>>>>> ef564ed6


@dbt_mcp_tool(
    description=get_prompt("discovery/get_mart_models"),
    title="Get Mart Models",
    read_only_hint=True,
    destructive_hint=False,
    idempotent_hint=True,
)
async def get_mart_models(context: DiscoveryToolContext) -> list[dict]:
    mart_models = await context.models_fetcher.fetch_models(
        model_filter={"modelingLayer": "marts"}
    )
    return [m for m in mart_models if m["name"] != "metricflow_time_spine"]


@dbt_mcp_tool(
    description=get_prompt("discovery/get_all_models"),
    title="Get All Models",
    read_only_hint=True,
    destructive_hint=False,
    idempotent_hint=True,
)
async def get_all_models(context: DiscoveryToolContext) -> list[dict]:
    return await context.models_fetcher.fetch_models()


@dbt_mcp_tool(
    description=get_prompt("discovery/get_model_details"),
    title="Get Model Details",
    read_only_hint=True,
    destructive_hint=False,
    idempotent_hint=True,
)
async def get_model_details(
    context: DiscoveryToolContext,
    model_name: str | None = None,
    unique_id: str | None = None,
) -> dict:
    return await context.models_fetcher.fetch_model_details(model_name, unique_id)


@dbt_mcp_tool(
    description=get_prompt("discovery/get_model_parents"),
    title="Get Model Parents",
    read_only_hint=True,
    destructive_hint=False,
    idempotent_hint=True,
)
async def get_model_parents(
    context: DiscoveryToolContext,
    model_name: str | None = None,
    unique_id: str | None = None,
) -> list[dict]:
    return await context.models_fetcher.fetch_model_parents(model_name, unique_id)


@dbt_mcp_tool(
    description=get_prompt("discovery/get_model_children"),
    title="Get Model Children",
    read_only_hint=True,
    destructive_hint=False,
    idempotent_hint=True,
)
async def get_model_children(
    context: DiscoveryToolContext,
    model_name: str | None = None,
    unique_id: str | None = None,
) -> list[dict]:
    return await context.models_fetcher.fetch_model_children(model_name, unique_id)


@dbt_mcp_tool(
    description=get_prompt("discovery/get_model_health"),
    title="Get Model Health",
    read_only_hint=True,
    destructive_hint=False,
    idempotent_hint=True,
)
async def get_model_health(
    context: DiscoveryToolContext,
    model_name: str | None = None,
    unique_id: str | None = None,
) -> list[dict]:
    return await context.models_fetcher.fetch_model_health(model_name, unique_id)


@dbt_mcp_tool(
    description=get_prompt("discovery/get_exposures"),
    title="Get Exposures",
    read_only_hint=True,
    destructive_hint=False,
    idempotent_hint=True,
)
async def get_exposures(context: DiscoveryToolContext) -> list[dict]:
    return await context.exposures_fetcher.fetch_exposures()


@dbt_mcp_tool(
    description=get_prompt("discovery/get_exposure_details"),
    title="Get Exposure Details",
    read_only_hint=True,
    destructive_hint=False,
    idempotent_hint=True,
)
async def get_exposure_details(
    context: DiscoveryToolContext,
    exposure_name: str | None = None,
    unique_ids: list[str] | None = None,
) -> list[dict]:
    return await context.exposures_fetcher.fetch_exposure_details(
        exposure_name, unique_ids
    )


@dbt_mcp_tool(
    description=get_prompt("discovery/get_all_sources"),
    title="Get All Sources",
    read_only_hint=True,
    destructive_hint=False,
    idempotent_hint=True,
)
async def get_all_sources(
    context: DiscoveryToolContext,
    source_names: list[str] | None = None,
    unique_ids: list[str] | None = None,
) -> list[dict]:
    return await context.sources_fetcher.fetch_sources(source_names, unique_ids)


@dbt_mcp_tool(
    description=get_prompt("discovery/get_source_details"),
    title="Get Source Details",
    read_only_hint=True,
    destructive_hint=False,
    idempotent_hint=True,
)
async def get_source_details(
    context: DiscoveryToolContext,
    source_name: str | None = None,
    unique_id: str | None = None,
) -> dict:
    return await context.sources_fetcher.fetch_source_details(source_name, unique_id)


@dbt_mcp_tool(
    description=get_prompt("discovery/get_resource_details"),
    title="Get Resource Details",
    read_only_hint=True,
    destructive_hint=False,
    idempotent_hint=True,
)
async def get_resource_details(
    context: DiscoveryToolContext,
    resource_types: list[str] | None = None,
    unique_ids: list[str] | None = None,
    search: str | None = None,
    limit: int | None = None,
) -> dict[str, list[dict]]:
    return await context.resource_details_fetcher.fetch_resource_details(
        resource_types=resource_types,
        unique_ids=unique_ids,
        search=search,
        limit=limit,
    )


DISCOVERY_TOOLS = [
    get_mart_models,
    get_all_models,
    get_model_details,
    get_model_parents,
    get_model_children,
    get_model_health,
    get_exposures,
    get_exposure_details,
    get_all_sources,
    get_source_details,
    get_resource_details,
]


def register_discovery_tools(
    dbt_mcp: FastMCP,
    discovery_config_provider: ConfigProvider[DiscoveryConfig],
    exclude_tools: Sequence[ToolName] = [],
) -> None:
    def bind_context() -> DiscoveryToolContext:
        return DiscoveryToolContext(config_provider=discovery_config_provider)

    register_tools(
        dbt_mcp,
        [tool.adapt_context(bind_context) for tool in DISCOVERY_TOOLS],
        exclude_tools,
    )<|MERGE_RESOLUTION|>--- conflicted
+++ resolved
@@ -9,11 +9,8 @@
     ExposuresFetcher,
     MetadataAPIClient,
     ModelsFetcher,
-<<<<<<< HEAD
+    PaginatedResourceFetcher,
     ResourceDetailsFetcher,
-=======
-    PaginatedResourceFetcher,
->>>>>>> ef564ed6
     SourcesFetcher,
 )
 from dbt_mcp.prompts.prompts import get_prompt
@@ -33,49 +30,50 @@
 
     def __init__(self, config_provider: ConfigProvider[DiscoveryConfig]):
         api_client = MetadataAPIClient(config_provider=config_provider)
-<<<<<<< HEAD
-        self.models_fetcher = ModelsFetcher(api_client=api_client)
-        self.exposures_fetcher = ExposuresFetcher(api_client=api_client)
-        self.sources_fetcher = SourcesFetcher(api_client=api_client)
-        self.resource_details_fetcher = ResourceDetailsFetcher(api_client=api_client)
-=======
+        models_paginator = PaginatedResourceFetcher(
+            api_client=api_client,
+            edges_path=("data", "environment", "applied", "models", "edges"),
+            page_info_path=("data", "environment", "applied", "models", "pageInfo"),
+        )
+        exposures_paginator = PaginatedResourceFetcher(
+            api_client=api_client,
+            edges_path=("data", "environment", "definition", "exposures", "edges"),
+            page_info_path=(
+                "data",
+                "environment",
+                "definition",
+                "exposures",
+                "pageInfo",
+            ),
+        )
+        sources_paginator = PaginatedResourceFetcher(
+            api_client=api_client,
+            edges_path=("data", "environment", "applied", "sources", "edges"),
+            page_info_path=("data", "environment", "applied", "sources", "pageInfo"),
+        )
+        resource_details_paginator = PaginatedResourceFetcher(
+            api_client=api_client,
+            edges_path=("data", "environment", "applied", "resources", "edges"),
+            page_info_path=("data", "environment", "applied", "resources", "pageInfo"),
+            max_node_query_limit=None,
+        )
+
         self.models_fetcher = ModelsFetcher(
             api_client=api_client,
-            paginator=PaginatedResourceFetcher(
-                api_client=api_client,
-                edges_path=("data", "environment", "applied", "models", "edges"),
-                page_info_path=("data", "environment", "applied", "models", "pageInfo"),
-            ),
+            paginator=models_paginator,
         )
         self.exposures_fetcher = ExposuresFetcher(
             api_client=api_client,
-            paginator=PaginatedResourceFetcher(
-                api_client=api_client,
-                edges_path=("data", "environment", "definition", "exposures", "edges"),
-                page_info_path=(
-                    "data",
-                    "environment",
-                    "definition",
-                    "exposures",
-                    "pageInfo",
-                ),
-            ),
+            paginator=exposures_paginator,
         )
         self.sources_fetcher = SourcesFetcher(
             api_client=api_client,
-            paginator=PaginatedResourceFetcher(
-                api_client,
-                edges_path=("data", "environment", "applied", "sources", "edges"),
-                page_info_path=(
-                    "data",
-                    "environment",
-                    "applied",
-                    "sources",
-                    "pageInfo",
-                ),
-            ),
-        )
->>>>>>> ef564ed6
+            paginator=sources_paginator,
+        )
+        self.resource_details_fetcher = ResourceDetailsFetcher(
+            api_client=api_client,
+            paginator=resource_details_paginator,
+        )
 
 
 @dbt_mcp_tool(
