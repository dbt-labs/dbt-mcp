import logging

from mcp.server.fastmcp import FastMCP

from dbt_mcp.config.config import DiscoveryConfig
from dbt_mcp.discovery.client import MetadataAPIClient, ModelsFetcher
from dbt_mcp.prompts.prompts import get_prompt
from dbt_mcp.tools.definitions import ToolDefinition

logger = logging.getLogger(__name__)


def create_tool_definitions(config: DiscoveryConfig) -> list[ToolDefinition]:
    api_client = MetadataAPIClient(
        url=config.url,
        headers=config.headers,
    )
    models_fetcher = ModelsFetcher(
        api_client=api_client, environment_id=config.environment_id
    )

    def get_mart_models() -> list[dict] | str:
        try:
            mart_models = models_fetcher.fetch_models(
                model_filter={"modelingLayer": "marts"}
            )
            return [m for m in mart_models if m["name"] != "metricflow_time_spine"]
        except Exception as e:
            return str(e)

    def get_all_models() -> list[dict] | str:
        try:
            return models_fetcher.fetch_models()
        except Exception as e:
            return str(e)

    def get_model_details(model_name: str, unique_id: str | None = None) -> dict | str:
        try:
            return models_fetcher.fetch_model_details(model_name, unique_id)
        except Exception as e:
            return str(e)

    def get_model_parents(
        model_name: str, unique_id: str | None = None
    ) -> list[dict] | str:
        try:
            return models_fetcher.fetch_model_parents(model_name, unique_id)
        except Exception as e:
            return str(e)

    def get_model_children(
        model_name: str, unique_id: str | None = None
    ) -> list[dict] | str:
<<<<<<< HEAD
        return models_fetcher.fetch_model_children(model_name, unique_id)

    return [
        ToolDefinition(
            description=get_prompt("discovery/get_mart_models"),
            fn=get_mart_models,
        ),
        ToolDefinition(
            description=get_prompt("discovery/get_all_models"),
            fn=get_all_models,
        ),
        ToolDefinition(
            description=get_prompt("discovery/get_model_details"),
            fn=get_model_details,
        ),
        ToolDefinition(
            description=get_prompt("discovery/get_model_parents"),
            fn=get_model_parents,
        ),
        ToolDefinition(
            description=get_prompt("discovery/get_model_children"),
            fn=get_model_children,
        ),
    ]


def register_discovery_tools(dbt_mcp: FastMCP, config: DiscoveryConfig) -> None:
    for tool_definition in create_tool_definitions(config):
        dbt_mcp.tool(
            tool_definition.get_name(),
            description=tool_definition.description,
        )(tool_definition.fn)
=======
        try:
            return models_fetcher.fetch_model_children(model_name, unique_id)
        except Exception as e:
            return str(e)
>>>>>>> 8baa735b
<|MERGE_RESOLUTION|>--- conflicted
+++ resolved
@@ -51,8 +51,10 @@
     def get_model_children(
         model_name: str, unique_id: str | None = None
     ) -> list[dict] | str:
-<<<<<<< HEAD
-        return models_fetcher.fetch_model_children(model_name, unique_id)
+        try:
+            return models_fetcher.fetch_model_children(model_name, unique_id)
+        except Exception as e:
+            return str(e)
 
     return [
         ToolDefinition(
@@ -83,10 +85,4 @@
         dbt_mcp.tool(
             tool_definition.get_name(),
             description=tool_definition.description,
-        )(tool_definition.fn)
-=======
-        try:
-            return models_fetcher.fetch_model_children(model_name, unique_id)
-        except Exception as e:
-            return str(e)
->>>>>>> 8baa735b
+        )(tool_definition.fn)