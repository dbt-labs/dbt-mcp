import logging
from collections.abc import Sequence
from dataclasses import dataclass

from mcp.server.fastmcp import FastMCP

from dbt_mcp.config.config_providers import ConfigProvider, DiscoveryConfig
from dbt_mcp.discovery.client import (
    ExposuresFetcher,
    MetadataAPIClient,
    ModelsFetcher,
    PaginatedResourceFetcher,
<<<<<<< HEAD
    ResourceDetailsFetcher,
=======
>>>>>>> ea768aa0
    SourcesFetcher,
)
from dbt_mcp.prompts.prompts import get_prompt
from dbt_mcp.tools.definitions import dbt_mcp_tool
from dbt_mcp.tools.register import register_tools
from dbt_mcp.tools.tool_names import ToolName

logger = logging.getLogger(__name__)


@dataclass
class DiscoveryToolContext:
    models_fetcher: ModelsFetcher
    exposures_fetcher: ExposuresFetcher
    sources_fetcher: SourcesFetcher
    resource_details_fetcher: ResourceDetailsFetcher

    def __init__(self, config_provider: ConfigProvider[DiscoveryConfig]):
        api_client = MetadataAPIClient(config_provider=config_provider)
<<<<<<< HEAD
        models_paginator = PaginatedResourceFetcher(
            api_client=api_client,
            edges_path=("data", "environment", "applied", "models", "edges"),
            page_info_path=("data", "environment", "applied", "models", "pageInfo"),
        )
        exposures_paginator = PaginatedResourceFetcher(
            api_client=api_client,
            edges_path=("data", "environment", "definition", "exposures", "edges"),
            page_info_path=(
                "data",
                "environment",
                "definition",
                "exposures",
                "pageInfo",
            ),
        )
        sources_paginator = PaginatedResourceFetcher(
            api_client=api_client,
            edges_path=("data", "environment", "applied", "sources", "edges"),
            page_info_path=("data", "environment", "applied", "sources", "pageInfo"),
        )
        resource_details_paginator = PaginatedResourceFetcher(
            api_client=api_client,
            edges_path=("data", "environment", "applied", "resources", "edges"),
            page_info_path=("data", "environment", "applied", "resources", "pageInfo"),
            max_node_query_limit=None,
        )

        self.models_fetcher = ModelsFetcher(
            api_client=api_client,
            paginator=models_paginator,
        )
        self.exposures_fetcher = ExposuresFetcher(
            api_client=api_client,
            paginator=exposures_paginator,
        )
        self.sources_fetcher = SourcesFetcher(
            api_client=api_client,
            paginator=sources_paginator,
        )
        self.resource_details_fetcher = ResourceDetailsFetcher(
            api_client=api_client,
            paginator=resource_details_paginator,
=======
        self.models_fetcher = ModelsFetcher(
            api_client=api_client,
            paginator=PaginatedResourceFetcher(
                api_client=api_client,
                edges_path=("data", "environment", "applied", "models", "edges"),
                page_info_path=("data", "environment", "applied", "models", "pageInfo"),
            ),
        )
        self.exposures_fetcher = ExposuresFetcher(
            api_client=api_client,
            paginator=PaginatedResourceFetcher(
                api_client=api_client,
                edges_path=("data", "environment", "definition", "exposures", "edges"),
                page_info_path=(
                    "data",
                    "environment",
                    "definition",
                    "exposures",
                    "pageInfo",
                ),
            ),
        )
        self.sources_fetcher = SourcesFetcher(
            api_client=api_client,
            paginator=PaginatedResourceFetcher(
                api_client,
                edges_path=("data", "environment", "applied", "sources", "edges"),
                page_info_path=(
                    "data",
                    "environment",
                    "applied",
                    "sources",
                    "pageInfo",
                ),
            ),
>>>>>>> ea768aa0
        )


@dbt_mcp_tool(
    description=get_prompt("discovery/get_mart_models"),
    title="Get Mart Models",
    read_only_hint=True,
    destructive_hint=False,
    idempotent_hint=True,
)
async def get_mart_models(context: DiscoveryToolContext) -> list[dict]:
    mart_models = await context.models_fetcher.fetch_models(
        model_filter={"modelingLayer": "marts"}
    )
    return [m for m in mart_models if m["name"] != "metricflow_time_spine"]


@dbt_mcp_tool(
    description=get_prompt("discovery/get_all_models"),
    title="Get All Models",
    read_only_hint=True,
    destructive_hint=False,
    idempotent_hint=True,
)
async def get_all_models(context: DiscoveryToolContext) -> list[dict]:
    return await context.models_fetcher.fetch_models()


@dbt_mcp_tool(
    description=get_prompt("discovery/get_model_details"),
    title="Get Model Details",
    read_only_hint=True,
    destructive_hint=False,
    idempotent_hint=True,
)
async def get_model_details(
    context: DiscoveryToolContext,
    model_name: str | None = None,
    unique_id: str | None = None,
) -> dict:
    return await context.models_fetcher.fetch_model_details(model_name, unique_id)


@dbt_mcp_tool(
    description=get_prompt("discovery/get_model_parents"),
    title="Get Model Parents",
    read_only_hint=True,
    destructive_hint=False,
    idempotent_hint=True,
)
async def get_model_parents(
    context: DiscoveryToolContext,
    model_name: str | None = None,
    unique_id: str | None = None,
) -> list[dict]:
    return await context.models_fetcher.fetch_model_parents(model_name, unique_id)


@dbt_mcp_tool(
    description=get_prompt("discovery/get_model_children"),
    title="Get Model Children",
    read_only_hint=True,
    destructive_hint=False,
    idempotent_hint=True,
)
async def get_model_children(
    context: DiscoveryToolContext,
    model_name: str | None = None,
    unique_id: str | None = None,
) -> list[dict]:
    return await context.models_fetcher.fetch_model_children(model_name, unique_id)


@dbt_mcp_tool(
    description=get_prompt("discovery/get_model_health"),
    title="Get Model Health",
    read_only_hint=True,
    destructive_hint=False,
    idempotent_hint=True,
)
async def get_model_health(
    context: DiscoveryToolContext,
    model_name: str | None = None,
    unique_id: str | None = None,
) -> list[dict]:
    return await context.models_fetcher.fetch_model_health(model_name, unique_id)


@dbt_mcp_tool(
    description=get_prompt("discovery/get_exposures"),
    title="Get Exposures",
    read_only_hint=True,
    destructive_hint=False,
    idempotent_hint=True,
)
async def get_exposures(context: DiscoveryToolContext) -> list[dict]:
    return await context.exposures_fetcher.fetch_exposures()


@dbt_mcp_tool(
    description=get_prompt("discovery/get_exposure_details"),
    title="Get Exposure Details",
    read_only_hint=True,
    destructive_hint=False,
    idempotent_hint=True,
)
async def get_exposure_details(
    context: DiscoveryToolContext,
    exposure_name: str | None = None,
    unique_ids: list[str] | None = None,
) -> list[dict]:
    return await context.exposures_fetcher.fetch_exposure_details(
        exposure_name, unique_ids
    )


@dbt_mcp_tool(
    description=get_prompt("discovery/get_all_sources"),
    title="Get All Sources",
    read_only_hint=True,
    destructive_hint=False,
    idempotent_hint=True,
)
async def get_all_sources(
    context: DiscoveryToolContext,
    source_names: list[str] | None = None,
    unique_ids: list[str] | None = None,
) -> list[dict]:
    return await context.sources_fetcher.fetch_sources(source_names, unique_ids)


@dbt_mcp_tool(
    description=get_prompt("discovery/get_source_details"),
    title="Get Source Details",
    read_only_hint=True,
    destructive_hint=False,
    idempotent_hint=True,
)
async def get_source_details(
    context: DiscoveryToolContext,
    source_name: str | None = None,
    unique_id: str | None = None,
) -> dict:
    return await context.sources_fetcher.fetch_source_details(source_name, unique_id)


@dbt_mcp_tool(
    description=get_prompt("discovery/get_resource_details"),
    title="Get Resource Details",
    read_only_hint=True,
    destructive_hint=False,
    idempotent_hint=True,
)
async def get_resource_details(
    context: DiscoveryToolContext,
    resource_types: list[str] | None = None,
    unique_ids: list[str] | None = None,
    search: str | None = None,
    limit: int | None = None,
) -> dict[str, list[dict]]:
    return await context.resource_details_fetcher.fetch_resource_details(
        resource_types=resource_types,
        unique_ids=unique_ids,
        search=search,
        limit=limit,
    )


DISCOVERY_TOOLS = [
    get_mart_models,
    get_all_models,
    get_model_details,
    get_model_parents,
    get_model_children,
    get_model_health,
    get_exposures,
    get_exposure_details,
    get_all_sources,
    get_source_details,
    get_resource_details,
]


def register_discovery_tools(
    dbt_mcp: FastMCP,
    discovery_config_provider: ConfigProvider[DiscoveryConfig],
    exclude_tools: Sequence[ToolName] = [],
) -> None:
    def bind_context() -> DiscoveryToolContext:
        return DiscoveryToolContext(config_provider=discovery_config_provider)

    register_tools(
        dbt_mcp,
        [tool.adapt_context(bind_context) for tool in DISCOVERY_TOOLS],
        exclude_tools,
    )<|MERGE_RESOLUTION|>--- conflicted
+++ resolved
@@ -10,10 +10,7 @@
     MetadataAPIClient,
     ModelsFetcher,
     PaginatedResourceFetcher,
-<<<<<<< HEAD
     ResourceDetailsFetcher,
-=======
->>>>>>> ea768aa0
     SourcesFetcher,
 )
 from dbt_mcp.prompts.prompts import get_prompt
@@ -33,51 +30,6 @@
 
     def __init__(self, config_provider: ConfigProvider[DiscoveryConfig]):
         api_client = MetadataAPIClient(config_provider=config_provider)
-<<<<<<< HEAD
-        models_paginator = PaginatedResourceFetcher(
-            api_client=api_client,
-            edges_path=("data", "environment", "applied", "models", "edges"),
-            page_info_path=("data", "environment", "applied", "models", "pageInfo"),
-        )
-        exposures_paginator = PaginatedResourceFetcher(
-            api_client=api_client,
-            edges_path=("data", "environment", "definition", "exposures", "edges"),
-            page_info_path=(
-                "data",
-                "environment",
-                "definition",
-                "exposures",
-                "pageInfo",
-            ),
-        )
-        sources_paginator = PaginatedResourceFetcher(
-            api_client=api_client,
-            edges_path=("data", "environment", "applied", "sources", "edges"),
-            page_info_path=("data", "environment", "applied", "sources", "pageInfo"),
-        )
-        resource_details_paginator = PaginatedResourceFetcher(
-            api_client=api_client,
-            edges_path=("data", "environment", "applied", "resources", "edges"),
-            page_info_path=("data", "environment", "applied", "resources", "pageInfo"),
-            max_node_query_limit=None,
-        )
-
-        self.models_fetcher = ModelsFetcher(
-            api_client=api_client,
-            paginator=models_paginator,
-        )
-        self.exposures_fetcher = ExposuresFetcher(
-            api_client=api_client,
-            paginator=exposures_paginator,
-        )
-        self.sources_fetcher = SourcesFetcher(
-            api_client=api_client,
-            paginator=sources_paginator,
-        )
-        self.resource_details_fetcher = ResourceDetailsFetcher(
-            api_client=api_client,
-            paginator=resource_details_paginator,
-=======
         self.models_fetcher = ModelsFetcher(
             api_client=api_client,
             paginator=PaginatedResourceFetcher(
@@ -113,7 +65,6 @@
                     "pageInfo",
                 ),
             ),
->>>>>>> ea768aa0
         )
 
 
