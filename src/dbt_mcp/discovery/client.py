--- conflicted
+++ resolved
@@ -632,7 +632,6 @@
     identifier: str
 
 
-<<<<<<< HEAD
 RESOURCE_TYPE_TO_FILTER_VALUE = {
     "model": "Model",
     "source": "Source",
@@ -645,8 +644,6 @@
 }
 
 
-=======
->>>>>>> f236f31e
 class ModelsFetcher(PaginatedResourceFetcher):
     def __init__(self, api_client: MetadataAPIClient):
         super().__init__(
