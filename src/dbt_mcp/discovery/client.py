--- conflicted
+++ resolved
@@ -539,7 +539,7 @@
         edges_path: tuple[str, ...],
         page_info_path: tuple[str, ...],
         page_size: int = DEFAULT_PAGE_SIZE,
-        max_node_query_limit: int = DEFAULT_MAX_NODE_QUERY_LIMIT,
+        max_node_query_limit: int | None = DEFAULT_MAX_NODE_QUERY_LIMIT,
     ):
         self.api_client = api_client
         self._edges_path = edges_path
@@ -590,20 +590,45 @@
         self,
         query: str,
         variables: dict[str, Any],
+        *,
+        page_size: int | None = None,
+        max_nodes: int | None = None,
     ) -> list[dict]:
         environment_id = await self.get_environment_id()
         collected: list[dict] = []
         current_cursor = None
+        base_variables = dict(variables)
+        effective_max_nodes: int | None = (
+            min(max_nodes, self._max_node_query_limit)
+            if max_nodes is not None and self._max_node_query_limit is not None
+            else self._max_node_query_limit
+        )
+        if max_nodes is not None and self._max_node_query_limit is None:
+            effective_max_nodes = max_nodes
         while True:
-            if len(collected) >= self._max_node_query_limit:
+            if (
+                effective_max_nodes is not None
+                and len(collected) >= effective_max_nodes
+            ):
                 break
-            variables["environmentId"] = environment_id
-            variables["first"] = self._page_size
+            request_variables = dict(base_variables)
+            request_variables["environmentId"] = environment_id
+            requested_page_size = page_size or self._page_size
+            if effective_max_nodes is not None:
+                remaining = effective_max_nodes - len(collected)
+                requested_page_size = min(requested_page_size, remaining)
+                if requested_page_size <= 0:
+                    break
+            request_variables["first"] = requested_page_size
             if current_cursor is not None:
-                variables["after"] = current_cursor
-            result = await self.api_client.execute_query(query, variables)
+                request_variables["after"] = current_cursor
+            result = await self.api_client.execute_query(query, request_variables)
             page_edges = self._parse_edges(result)
-            collected.extend(page_edges)
+            if effective_max_nodes is not None:
+                remaining_slots = effective_max_nodes - len(collected)
+                collected.extend(page_edges[:remaining_slots])
+            else:
+                collected.extend(page_edges)
             page_info = self._extract_path(result, self._page_info_path)
             previous_cursor = current_cursor
             current_cursor = page_info.get("endCursor")
@@ -622,7 +647,6 @@
     identifier: str
 
 
-<<<<<<< HEAD
 RESOURCE_TYPE_TO_FILTER_VALUE = {
     "model": "Model",
     "source": "Source",
@@ -635,23 +659,23 @@
 }
 
 
-class ModelsFetcher(PaginatedResourceFetcher):
-    def __init__(self, api_client: MetadataAPIClient):
-        super().__init__(
-            api_client,
-            edges_path=("data", "environment", "applied", "models", "edges"),
-            page_info_path=("data", "environment", "applied", "models", "pageInfo"),
-        )
-=======
 class ModelsFetcher:
     def __init__(
         self,
         api_client: MetadataAPIClient,
-        paginator: PaginatedResourceFetcher,
+        *,
+        paginator: PaginatedResourceFetcher | None = None,
+        page_size: int = DEFAULT_PAGE_SIZE,
+        max_node_query_limit: int | None = DEFAULT_MAX_NODE_QUERY_LIMIT,
     ):
         self.api_client = api_client
-        self._paginator = paginator
->>>>>>> ef564ed6
+        self._paginator = paginator or PaginatedResourceFetcher(
+            api_client,
+            edges_path=("data", "environment", "applied", "models", "edges"),
+            page_info_path=("data", "environment", "applied", "models", "pageInfo"),
+            page_size=page_size,
+            max_node_query_limit=max_node_query_limit,
+        )
 
     def _get_model_filters(
         self, model_name: str | None = None, unique_id: str | None = None
@@ -751,10 +775,25 @@
     def __init__(
         self,
         api_client: MetadataAPIClient,
-        paginator: PaginatedResourceFetcher,
+        *,
+        paginator: PaginatedResourceFetcher | None = None,
+        page_size: int = DEFAULT_PAGE_SIZE,
+        max_node_query_limit: int | None = DEFAULT_MAX_NODE_QUERY_LIMIT,
     ):
         self.api_client = api_client
-        self._paginator = paginator
+        self._paginator = paginator or PaginatedResourceFetcher(
+            api_client,
+            edges_path=("data", "environment", "definition", "exposures", "edges"),
+            page_info_path=(
+                "data",
+                "environment",
+                "definition",
+                "exposures",
+                "pageInfo",
+            ),
+            page_size=page_size,
+            max_node_query_limit=max_node_query_limit,
+        )
 
     async def fetch_exposures(self) -> list[dict]:
         return await self._paginator.fetch_paginated(
@@ -813,10 +852,19 @@
     def __init__(
         self,
         api_client: MetadataAPIClient,
-        paginator: PaginatedResourceFetcher,
+        *,
+        paginator: PaginatedResourceFetcher | None = None,
+        page_size: int = DEFAULT_PAGE_SIZE,
+        max_node_query_limit: int | None = DEFAULT_MAX_NODE_QUERY_LIMIT,
     ):
         self.api_client = api_client
-        self._paginator = paginator
+        self._paginator = paginator or PaginatedResourceFetcher(
+            api_client,
+            edges_path=("data", "environment", "applied", "sources", "edges"),
+            page_info_path=("data", "environment", "applied", "sources", "pageInfo"),
+            page_size=page_size,
+            max_node_query_limit=max_node_query_limit,
+        )
 
     async def fetch_sources(
         self,
@@ -867,15 +915,22 @@
         return edges[0]["node"]
 
 
-class ResourceDetailsFetcher(PaginatedResourceFetcher):
-    def __init__(self, api_client: MetadataAPIClient):
-        super().__init__(
+class ResourceDetailsFetcher:
+    def __init__(
+        self,
+        api_client: MetadataAPIClient,
+        *,
+        paginator: PaginatedResourceFetcher | None = None,
+        page_size: int = DEFAULT_PAGE_SIZE,
+        max_node_query_limit: int | None = None,
+    ):
+        self.api_client = api_client
+        self._paginator = paginator or PaginatedResourceFetcher(
             api_client,
             edges_path=("data", "environment", "applied", "resources", "edges"),
             page_info_path=("data", "environment", "applied", "resources", "pageInfo"),
-            pagination_mode="has_next_page",
-            initial_cursor=None,
-            max_node_limit=None,
+            page_size=page_size,
+            max_node_query_limit=max_node_query_limit,
         )
 
     def _to_filter_payload(
@@ -952,9 +1007,9 @@
         limit: int | None = None,
     ) -> dict[str, list[dict[str, Any]]]:
         filter_payload = self._to_filter_payload(resource_types, unique_ids, search)
-        nodes = await self._fetch_paginated(
+        nodes = await self._paginator.fetch_paginated(
             GraphQLQueries.GET_RESOURCE_DETAILS,
-            base_variables={"filter": filter_payload},
+            variables={"filter": filter_payload},
             page_size=limit if limit is not None else None,
             max_nodes=limit,
         )
