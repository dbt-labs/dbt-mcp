--- conflicted
+++ resolved
@@ -104,13 +104,9 @@
 
     if config.remote_config:
         logger.info("Registering remote tools")
-<<<<<<< HEAD
-        await register_remote_tools(dbt_mcp, config.remote_config)
+        await register_remote_tools(dbt_mcp, config.remote_config, config.disable_tools)
     
         logger.info("Registering admin API tools")
         register_admin_api_tools(dbt_mcp, config.remote_config)
-=======
-        await register_remote_tools(dbt_mcp, config.remote_config, config.disable_tools)
->>>>>>> 5fdfb002
 
     return dbt_mcp