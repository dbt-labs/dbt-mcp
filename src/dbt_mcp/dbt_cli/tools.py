--- conflicted
+++ resolved
@@ -33,17 +33,11 @@
             command_args = full_command[1:] if len(full_command) > 1 else []
             full_command = [main_command, "--quiet", *command_args]
 
-<<<<<<< HEAD
-=======
-        # Make the format json to make it easier to parse for the LLM
-        full_command = full_command + ["--log-format", "json"]
-
         # We change the path only if this is an absolute path, otherwise we can have
         # problems with relative paths applied multiple times as DBT_PROJECT_DIR
         # is applied to dbt Core and Fusion as well (but not the dbt Cloud CLI)
         cwd_path = config.project_dir if os.path.isabs(config.project_dir) else None
 
->>>>>>> 4d109ed5
         process = subprocess.Popen(
             args=[config.dbt_path, *full_command],
             cwd=cwd_path,
