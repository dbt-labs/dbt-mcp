import json
import os
import subprocess
from pathlib import Path

import yaml
from mcp.server.fastmcp import FastMCP
from pydantic import Field

from dbt_mcp.config.config import DbtCliConfig
from dbt_mcp.prompts.prompts import get_prompt


def register_dbt_cli_tools(dbt_mcp: FastMCP, config: DbtCliConfig) -> None:
<<<<<<< HEAD
    def _find_profiles_yml() -> Path | None:
        """Find the profiles.yml file in the standard dbt locations."""
        # Check project directory first
        project_profiles = Path(config.project_dir) / "profiles.yml"
        if project_profiles.exists():
            return project_profiles

        # Check ~/.dbt/profiles.yml
        home_profiles = Path.home() / ".dbt" / "profiles.yml"
        if home_profiles.exists():
            return home_profiles

        # Check DBT_PROFILES_DIR environment variable
        profiles_dir = os.environ.get("DBT_PROFILES_DIR")
        if profiles_dir:
            env_profiles = Path(profiles_dir) / "profiles.yml"
            if env_profiles.exists():
                return env_profiles

        return None

    def _run_dbt_command(
        command: list[str], selector: str | None = None, target: str | None = None
=======
    def _run_dbt_command(
        command: list[str],
        selector: str | None = None,
        timeout: int | None = None,
>>>>>>> e33ec912
    ) -> str:
        # Commands that should always be quiet to reduce output verbosity
        verbose_commands = ["build", "compile", "docs", "parse", "run", "test"]

        if selector:
            selector_params = str(selector).split(" ")
            command = command + ["--select"] + selector_params

        if target:
            target_params = str(target).split(" ")
            command = command + ["--target"] + target_params

        full_command = command.copy()
        # Add --quiet flag to specific commands to reduce context window usage
        if len(full_command) > 0 and full_command[0] in verbose_commands:
            main_command = full_command[0]
            command_args = full_command[1:] if len(full_command) > 1 else []
            full_command = [main_command, "--quiet", *command_args]

        # Make the format json to make it easier to parse for the LLM
        full_command = full_command + ["--log-format", "json"]

        process = subprocess.Popen(
            args=[config.dbt_path, *full_command],
            cwd=config.project_dir,
            stdout=subprocess.PIPE,
            stderr=subprocess.STDOUT,
            text=True,
        )
        output, _ = process.communicate(timeout=timeout)
        return output or "OK"

    @dbt_mcp.tool(description=get_prompt("dbt_cli/build"))
    def build(
        selector: str | None = Field(
            default=None, description=get_prompt("dbt_cli/args/selectors")
        ),
        target: str | None = Field(
            default=None, description=get_prompt("dbt_cli/args/target")
        ),
    ) -> str:
        return _run_dbt_command(["build"], selector, target)

    @dbt_mcp.tool(description=get_prompt("dbt_cli/compile"))
    def compile(
        selector: str | None = Field(
            default=None, description=get_prompt("dbt_cli/args/selectors")
        ),
        target: str | None = Field(
            default=None, description=get_prompt("dbt_cli/args/target")
        ),
    ) -> str:
        return _run_dbt_command(["compile"], selector, target)

    @dbt_mcp.tool(description=get_prompt("dbt_cli/docs"))
    def docs(
        target: str | None = Field(
            default=None, description=get_prompt("dbt_cli/args/target")
        ),
    ) -> str:
        return _run_dbt_command(["docs", "generate"], target)

    @dbt_mcp.tool(name="list", description=get_prompt("dbt_cli/list"))
    def ls(
        selector: str | None = Field(
            default=None, description=get_prompt("dbt_cli/args/selectors")
        ),
        target: str | None = Field(
            default=None, description=get_prompt("dbt_cli/args/target")
        ),
    ) -> str:
<<<<<<< HEAD
        return _run_dbt_command(["list"], selector, target)
=======
        try:
            return _run_dbt_command(["list"], selector, timeout=10)
        except subprocess.TimeoutExpired:
            return (
                "Timeout: dbt list command took too long to complete. "
                + "Try using a more specific selector to narrow down the list of models."
            )
>>>>>>> e33ec912

    @dbt_mcp.tool(description=get_prompt("dbt_cli/parse"))
    def parse(
        target: str | None = Field(
            default=None, description=get_prompt("dbt_cli/args/target")
        ),
    ) -> str:
        return _run_dbt_command(["parse"], target)

    @dbt_mcp.tool(description=get_prompt("dbt_cli/run"))
    def run(
        selector: str | None = Field(
            default=None, description=get_prompt("dbt_cli/args/selectors")
        ),
        target: str | None = Field(
            default=None, description=get_prompt("dbt_cli/args/target")
        ),
    ) -> str:
        return _run_dbt_command(["run"], selector, target)

    @dbt_mcp.tool(description=get_prompt("dbt_cli/test"))
    def test(
        selector: str | None = Field(
            default=None, description=get_prompt("dbt_cli/args/selectors")
        ),
        target: str | None = Field(
            default=None, description=get_prompt("dbt_cli/args/target")
        ),
    ) -> str:
        return _run_dbt_command(["test"], selector, target)

    @dbt_mcp.tool(description=get_prompt("dbt_cli/show"))
    def show(
        sql_query: str = Field(description=get_prompt("dbt_cli/args/sql_query")),
        limit: int | None = Field(
            default=None, description=get_prompt("dbt_cli/args/limit")
        ),
        target: str | None = Field(
            default=None, description=get_prompt("dbt_cli/args/target")
        ),
    ) -> str:
        args = ["show", "--inline", sql_query, "--favor-state"]
        # This is quite crude, but it should be okay for now
        # until we have a dbt Fusion integration.
        cli_limit = None
        if "limit" in sql_query.lower():
            # When --limit=-1, dbt won't apply a separate limit.
            cli_limit = -1
        elif limit:
            # This can be problematic if the LLM provides
            # a SQL limit and a `limit` argument. However, preferencing the limit
            # in the SQL query leads to a better experience when the LLM
            # makes that mistake.
            cli_limit = limit
        if cli_limit is not None:
            args.extend(["--limit", str(cli_limit)])
        args.extend(["--output", "json"])
        return _run_dbt_command(args, target)

    @dbt_mcp.tool(description=get_prompt("dbt_cli/get_profiles"))
    def get_profiles() -> str:
        """Parse profiles.yml and return available target names."""
        profiles_path = _find_profiles_yml()
        if not profiles_path:
            return "Error: Could not find profiles.yml file in project directory, ~/.dbt/, or DBT_PROFILES_DIR"

        try:
            with open(profiles_path, "r") as f:
                profiles_data = yaml.safe_load(f)

            if not profiles_data:
                return "Error: profiles.yml file is empty or invalid"

            # Extract all profiles and their targets
            result = {"profiles_file": str(profiles_path), "profiles": {}}

            for profile_name, profile_config in profiles_data.items():
                if isinstance(profile_config, dict) and "outputs" in profile_config:
                    targets = {}
                    for target_name, target_config in profile_config["outputs"].items():
                        target_info = {"name": target_name}

                        # Extract database type (adapter type)
                        if "type" in target_config:
                            target_info["type"] = target_config["type"]

                        # Extract database name
                        # Different adapters use different keys for database name
                        db_name = None
                        if "database" in target_config:
                            db_name = target_config["database"]
                        elif "dbname" in target_config:  # Some PostgreSQL configs
                            db_name = target_config["dbname"]
                        elif "catalog" in target_config:  # Some adapters use catalog
                            db_name = target_config["catalog"]

                        if db_name:
                            target_info["database"] = db_name

                        # Add any additional connection details that might be useful
                        if "host" in target_config:
                            target_info["host"] = target_config["host"]
                        if "port" in target_config:
                            target_info["port"] = target_config["port"]
                        if "schema" in target_config:
                            target_info["schema"] = target_config["schema"]

                        targets[target_name] = target_info

                    default_target = profile_config.get(
                        "target", list(targets.keys())[0] if targets else None
                    )
                    result["profiles"][profile_name] = {
                        "targets": targets,
                        "default_target": default_target,
                    }

            return json.dumps(result, indent=2)

        except yaml.YAMLError as e:
            return f"Error: Failed to parse profiles.yml: {e}"
        except Exception as e:
            return f"Error: Failed to read profiles.yml: {e}"<|MERGE_RESOLUTION|>--- conflicted
+++ resolved
@@ -12,7 +12,6 @@
 
 
 def register_dbt_cli_tools(dbt_mcp: FastMCP, config: DbtCliConfig) -> None:
-<<<<<<< HEAD
     def _find_profiles_yml() -> Path | None:
         """Find the profiles.yml file in the standard dbt locations."""
         # Check project directory first
@@ -35,13 +34,10 @@
         return None
 
     def _run_dbt_command(
-        command: list[str], selector: str | None = None, target: str | None = None
-=======
-    def _run_dbt_command(
         command: list[str],
         selector: str | None = None,
+        target: str | None = None,
         timeout: int | None = None,
->>>>>>> e33ec912
     ) -> str:
         # Commands that should always be quiet to reduce output verbosity
         verbose_commands = ["build", "compile", "docs", "parse", "run", "test"]
@@ -113,17 +109,13 @@
             default=None, description=get_prompt("dbt_cli/args/target")
         ),
     ) -> str:
-<<<<<<< HEAD
-        return _run_dbt_command(["list"], selector, target)
-=======
         try:
-            return _run_dbt_command(["list"], selector, timeout=10)
+            return _run_dbt_command(["list"], selector, target, timeout=10)
         except subprocess.TimeoutExpired:
             return (
                 "Timeout: dbt list command took too long to complete. "
                 + "Try using a more specific selector to narrow down the list of models."
             )
->>>>>>> e33ec912
 
     @dbt_mcp.tool(description=get_prompt("dbt_cli/parse"))
     def parse(
