--- conflicted
+++ resolved
@@ -129,10 +129,8 @@
     ToolName.GET_JOB_RUN_ARTIFACT.value: ToolPolicy(
         name=ToolName.GET_JOB_RUN_ARTIFACT.value, behavior=ToolBehavior.METADATA
     ),
-<<<<<<< HEAD
     ToolName.GET_JOB_RUN_ERROR.value: ToolPolicy(
         name=ToolName.GET_JOB_RUN_ERROR.value, behavior=ToolBehavior.METADATA
-=======
     # dbt-codegen tools
     ToolName.GENERATE_SOURCE.value: ToolPolicy(
         name=ToolName.GENERATE_SOURCE.value, behavior=ToolBehavior.METADATA
@@ -142,6 +140,5 @@
     ),
     ToolName.GENERATE_STAGING_MODEL.value: ToolPolicy(
         name=ToolName.GENERATE_STAGING_MODEL.value, behavior=ToolBehavior.METADATA
->>>>>>> 524880f7
     ),
 }